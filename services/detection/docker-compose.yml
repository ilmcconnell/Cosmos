--- conflicted
+++ resolved
@@ -17,16 +17,9 @@
         environment:
             - DBCONNECT
             - DEVICE
-<<<<<<< HEAD
 
 networks:
   default:
     external:
-=======
         networks:
-          - cosmosnet
-
-networks:
-  cosmosnet:
->>>>>>> 88a781e7
-      name: cosmosnet+          - cosmosnet