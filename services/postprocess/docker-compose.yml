--- conflicted
+++ resolved
@@ -3,15 +3,9 @@
     postprocess:
         build: .
         ipc: host
-<<<<<<< HEAD
-        #command: "python3 postprocess.py 30 pp_model_weights.pth"
-        volumes:
-             - .:/develop/
-=======
         command: "python3 postprocess.py 30 pp_model_weights.pth --skip"
         #volumes:
         #     - .:/develop/
->>>>>>> 4bae21ed
         #    - .:/cosmos/
         command: "tail -F /dev/null"
         #    - ${INPUT_DIR}:/input/
