--- conflicted
+++ resolved
@@ -3,15 +3,9 @@
     postprocess:
         build: .
         ipc: host
-<<<<<<< HEAD
-        #command: "python3 postprocess.py 30 pp_model_weights.pth"
-        volumes:
-             - .:/develop/
-=======
         command: "python3 postprocess.py 30 pp_model_weights.pth --skip"
         #volumes:
         #     - .:/develop/
->>>>>>> f4f95f77
         #    - .:/cosmos/
         command: "tail -F /dev/null"
         #    - ${INPUT_DIR}:/input/
