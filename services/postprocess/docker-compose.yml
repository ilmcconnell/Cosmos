version: "2.3"
services:
    postprocess:
        build: .
        ipc: host
        command: "python3 postprocess.py 30 pp_model_weights.pth --skip"
        #volumes:
        #     - .:/develop/
        #    - .:/cosmos/
<<<<<<< HEAD
        #command: "tail -F /dev/null"
=======
#        command: "tail -F /dev/null"
>>>>>>> 4c788982
        #    - ${INPUT_DIR}:/input/
        #    - ${OUTPUT_DIR}:/output/
        environment:
            - DBCONNECT
        networks:
          - cosmosnet

networks:
  cosmosnet:
      name: cosmosnet<|MERGE_RESOLUTION|>--- conflicted
+++ resolved
@@ -7,11 +7,7 @@
         #volumes:
         #     - .:/develop/
         #    - .:/cosmos/
-<<<<<<< HEAD
         #command: "tail -F /dev/null"
-=======
-#        command: "tail -F /dev/null"
->>>>>>> 4c788982
         #    - ${INPUT_DIR}:/input/
         #    - ${OUTPUT_DIR}:/output/
         environment:
