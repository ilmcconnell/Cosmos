--- conflicted
+++ resolved
@@ -23,11 +23,7 @@
     """
     current_docs = []
 
-<<<<<<< HEAD
-    for doc in db.propose_pages.find({'merge': True, 'extract': False}, no_cursor_timeout=True):
-=======
-    for doc in db.propose_pages.find({'postprocess': True, "$or" : [{'extract': False}, {"extract" : {"$exists" : False}}]}, no_cursor_timeout=True):
->>>>>>> 4c788982
+    for doc in db.propose_pages.find({'merge': True, "$or" : [{'extract': False}, {"extract" : {"$exists" : False}}]}, no_cursor_timeout=True):
         current_docs.append(doc)
         if len(current_docs) == buffer_size:
             yield current_docs
