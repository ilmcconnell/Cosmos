--- conflicted
+++ resolved
@@ -74,11 +74,8 @@
     results = model.detect([image], verbose=0)
     r = results[0]
     info = data_test.image_info[image_id]
-<<<<<<< HEAD
-    model2xml(info["name"], 'xml', [1920, 1920], r["rois"], data_test.class_names, r['scores'])
-=======
     zipped = zip(r["class_ids"], r["rois"])
-    model2xml(info["str_id"], 'xml', [1920, 1920], zipped, data_test.class_names)
+    model2xml(info["str_id"], 'xml', [1920, 1920], zipped, data_test.class_names, r['scores'])
 
 for xml_f in os.listdir('xml'):
     xpath = os.path.join('xml', xml_f)
@@ -88,5 +85,3 @@
 shutil.rmtree('xml')
 shutil.rmtree('tmp')
 
-
->>>>>>> 8f8fa50b
