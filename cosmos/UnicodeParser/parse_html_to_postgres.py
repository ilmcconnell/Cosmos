--- conflicted
+++ resolved
@@ -82,11 +82,7 @@
 
         var_in_text(db_connect_str)
 
-<<<<<<< HEAD
-        build_table_X(db_connect_str,'/home/vangle/corenlp/stanford-corenlp-full-2018-10-05/')
-=======
         build_table_X(db_connect_str,corenlp_fd)
->>>>>>> 4c02d8ae
 
         generate_csv(db_connect_str, csv_file)
         