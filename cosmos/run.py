#!/usr/bin/env python3
"""
Script to run an end to end pipeline
"""

from infer.infer import run_inference
from UnicodeParser.parse_html_to_postgres import parse_html_to_postgres
from construct_caption_tables.construct import construct
import multiprocessing as mp
from argparse import ArgumentParser
import torch
from torch_model.model.model import MMFasterRCNN
from torch_model.model.utils.config_manager import ConfigManager
from torch_model.inference.inference import InferenceHelper
from torch_model.inference.data_layer.inference_loader import InferenceLoader
import os
import subprocess
import glob
import re
from converters.model2xml import model2xml
from converters.xml2list import xml2list
from converters.list2html import list2html
from converters.html2xml import htmlfile2xml
from converters.pdf_extractor import parse_pdf
from tqdm import tqdm
import shutil
import preprocess.preprocess as pp
import postprocess.postprocess as post
from utils.voc_utils import ICDAR_convert
from connected_components.connected_components import write_proposals
from proposal_matcher.process import process_doc
from config import ingestion_settings
import psycopg2


# PDF directory path

<<<<<<< HEAD
parser = ArgumentParser(description="Run the classifier")
parser.add_argument("pdfdir", type=str, help="Path to directory of PDFs")
parser.add_argument('-d', "--weightsdir", default='weights', type=str, help="Path to weights dir")
parser.add_argument('-w', "--weights", type=str, help='Path to weights file', required=True)
parser.add_argument('-t', "--threads", default=160, type=int, help="Number of threads to use")
parser.add_argument('-n', "--noingest", help="Ingest html documents and create postgres database", action='store_true')
parser.add_argument('-o', "--output", default='./', help="Output directory")
parser.add_argument('-p', "--tmp_path", default='tmp', help="Path to directory for temporary files")
parser.add_argument('--debug', help="Ingest html documents and create postgres database", action='store_true')

args = parser.parse_args()

# Path variables
model_config = "torch_model/model_config.yaml"
weights = args.weights
tmp = args.tmp_path
xml = os.path.join(args.output, "xml")
html = os.path.join(args.output, "html")
img_d = os.path.join(tmp, 'images2')

#clear the output folder
os.system('rm -rf '+os.path.join(args.output, "*"))

# Define and create required paths
req_paths = [tmp, f'{tmp}/images', f'{tmp}/images2', f'{tmp}/cc_proposals', xml]
for path in req_paths:
    if not os.path.exists(path):
        os.makedirs(path)

# do pdfminer for all pdfs and preserve in mem
unicodes = {}
for pdf_name in os.listdir(args.pdfdir):
    print(os.path.join(args.pdfdir,pdf_name))
    df, limit = parse_pdf(os.path.join(args.pdfdir,pdf_name))
    unicodes[pdf_name] = (df, limit) 

# Convert a pdf into a set of images
def preprocess_pdfs(pdf_path):
    subprocess.run(['gs', '-dBATCH', '-dNOPAUSE', '-sDEVICE=png16m', '-dGraphicsAlphaBits=4',
                    '-dTextAlphaBits=4', '-r600', f'-sOutputFile="{tmp}/images/{pdf_path}_%d.png"', os.path.join(args.pdfdir, pdf_path)])

def resize_pngs(img_path):
    path, im = pp.resize_png(os.path.join(f'{tmp}', 'images', img_path))
    if path is not None:
        im.save(os.path.join(f'{tmp}', 'images', img_path))

def flatten_png(img_f):
    subprocess.run(['convert', '-flatten', os.path.join(f'{tmp}', 'images', img_f), os.path.join(f'{tmp}', 'images', img_f)])

def preprocess_pngs(img_f):
    pth, padded_img = pp.pad_image(os.path.join(f'{tmp}', 'images', img_f))
    if pth is not None:
        padded_img.save(os.path.join(img_d, img_f))

FILE_NAME = re.compile("(.*\.pdf)_([0-9]+)\.png")

def convert_to_html(xml_f):
    xpath = os.path.join(xml, xml_f)
    l = xml2list(xpath)
    pdf_name = FILE_NAME.search(f'{xml_f[:-4]}.png').group(1)
    list2html(l, f'{xml_f[:-4]}.png', img_d, html, os.path.join(f'{tmp}', 'images'), unicodes[pdf_name])

def match_proposal(proposal_f):
    proposal_f_full = os.path.join(f'{tmp}', proposal_f)
    xml_f = f'{xml}/{proposal_f[:-4]}' + '.xml'
    process_doc(xml_f, proposal_f_full, xml_f)

def update_xmls(html_f):
    hpath = os.path.join(html, html_f)
    htmlfile2xml(hpath, xml)

pool = mp.Pool(processes=args.threads)
results = [pool.apply_async(preprocess_pdfs, args=(x,)) for x in os.listdir(args.pdfdir)]
[r.get() for r in results]

results = [pool.apply_async(resize_pngs, args=(x,)) for x in os.listdir(os.path.join(f'{tmp}', 'images'))]
[r.get() for r in results]

print('Begin writing proposals')

results = [pool.apply_async(write_proposals, args=(os.path.join(f'{tmp}', 'images', x),), kwds={"output_dir" : os.path.join(tmp,"cc_proposals")}) for x in os.listdir(os.path.join(f'{tmp}', 'images'))]
[r.get() for r in results]


print('Begin preprocessing pngs')
results = [pool.apply_async(preprocess_pngs, args=(x,)) for x in os.listdir(os.path.join(f'{tmp}', 'images'))]
[r.get() for r in results]

with open('test.txt', 'w') as wf:
    for f in os.listdir(f'{tmp}/images'):
        wf.write(f[:-4] + '\n')

shutil.move('test.txt', f'{tmp}/test.txt')

model_config = ConfigManager(model_config)
model = MMFasterRCNN(model_config)
model.load_state_dict(torch.load(weights, map_location={"cuda:0": "cpu"}))
loader = InferenceLoader(f"{tmp}/images", f"{tmp}/cc_proposals", "png", model_config.WARPED_SIZE)
runner = InferenceHelper(model, loader, torch.device("cpu"))

runner.run(xml)
# for idx, image_id in enumerate(tqdm(image_ids)):
    # # Load image and ground truth data
    # image, image_meta, gt_class_id, gt_bbox, gt_mask = \
        # modellib.load_image_gt(data_test, inference_config,image_id, use_mini_mask=False)
    # results = model.detect([image], verbose=0)
    # r = results[0]
    # info = data_test.image_info[image_id]
    # zipped = zip(r["class_ids"], r["rois"])
    # model2xml(info["str_id"], xml, [1920, 1920], zipped, data_test.class_names, r['scores'])

# results = [pool.apply_async(match_proposal, args=(x,)) for x in os.listdir(f'{tmp}') if x[-4:] == '.csv']
# [r.get() for r in results]

if not os.path.exists(html):
    os.makedirs(html)
    os.makedirs(os.path.join(html, 'img'))
    os.makedirs(os.path.join(html, 'latex'))

print('Begin converting to html')
results = [pool.apply_async(convert_to_html, args=(x,)) for x in os.listdir(xml)]
[r.get() for r in results]

# postprocess
tmp_html = html.replace('html', 'html_tmp')
if not os.path.exists(tmp_html):
    os.makedirs(tmp_html)

print("Running postprocessing")
post.postprocess(html, tmp_html)

# replace old html with corrected stuff.
if not args.debug:
    shutil.move(os.path.join(html, 'img'), tmp_html)
    shutil.rmtree(html)
    shutil.move(tmp_html, html)

results = [pool.apply_async(update_xmls, args=(x,)) for x in os.listdir(html) if x != 'img']
[r.get() for r in results]

# Construct handles multiprocessing within it.

construct(html, 'Figure Caption', 'Figure', os.path.join(args.output, 'figures.csv'), processes=args.threads)
construct(html, 'Table Caption', 'Table', os.path.join(args.output, 'tables.csv'), processes=args.threads)

# Parse html files to postgres db
input_folder = ingestion_settings['input_folder']
print(input_folder)

# intermediate folder location (will be auto-generated)
merge_folder = ingestion_settings['merge_folder']
output_html = ingestion_settings['output_html']
output_words = ingestion_settings['output_words']
output_equations = ingestion_settings['output_equations']

db_connect_str = ingestion_settings['db_connect_str']
db_template_str = ingestion_settings['db_template_str']

strip_tags = ingestion_settings['strip_tags']
ignored_file_when_link = ingestion_settings['ignored_file_when_link']
output_csv = os.path.join(args.output, "output.csv")
corenlp_fd = '/app/stanford-corenlp-full-2018-10-05'

if not args.noingest:
    conn = psycopg2.connect(db_template_str)
    conn.set_isolation_level(0)
    cur = conn.cursor()
    try:
        cur.execute("""DROP DATABASE cosmos""")
    except:
        print("Cannot drop db cosmos")
    try:
        cur.execute("""CREATE DATABASE cosmos""")
    except:
        print("Cannot create db cosmos")
    conn.close()
    parse_html_to_postgres(input_folder, output_html, merge_folder, output_words, output_equations, db_connect_str, strip_tags, ignored_file_when_link, output_csv, corenlp_fd)

shutil.copytree('tmp/images/',os.path.join(args.output, "images")) 

if not args.debug:
    shutil.rmtree(f'{tmp}')
=======
if __name__ == '__main__':
    parser = ArgumentParser(description="Run the classifier")
    parser.add_argument("pdfdir", type=str, help="Path to directory of PDFs")
    parser.add_argument('-d', "--device", default='cpu', type=str, help="Path to weights dir")
    parser.add_argument('-w', "--weights", type=str, help='Path to weights file', required=True)
    parser.add_argument('-t', "--threads", default=160, type=int, help="Number of threads to use")
    parser.add_argument('-n', "--noingest", help="Ingest html documents and create postgres database", action='store_true')
    parser.add_argument('-k', "--keep_pages", help="Keep the page-level PNGs", action='store_true')
    parser.add_argument('-o', "--output", default='./', help="Output directory")
    parser.add_argument('-p', "--tmp_path", default='tmp', help="Path to directory for temporary files")
    parser.add_argument('--debug', help="Ingest html documents and create postgres database", action='store_true')
    
    args = parser.parse_args()
    
    # Path variables
    model_config = "model_config.yaml"
    weights = args.weights
    device = args.device
    tmp = args.tmp_path
    xml = os.path.join(args.output, "xml")
    html = os.path.join(args.output, "html")
    img_d = os.path.join(tmp, 'images2')
    
    # Define and create required paths
    req_paths = [tmp, f'{tmp}/images', f'{tmp}/images2', f'{tmp}/cc_proposals', xml]
    for path in req_paths:
        if not os.path.exists(path):
            os.makedirs(path)
    
    # do pdfminer for all pdfs and preserve in mem
    unicodes = {}
    for pdf_name in os.listdir(args.pdfdir):
        print(os.path.join(args.pdfdir,pdf_name))
        df, limit = parse_pdf(os.path.join(args.pdfdir,pdf_name))
        unicodes[pdf_name] = (df, limit)
    
    # Convert a pdf into a set of images
    def preprocess_pdfs(pdf_path):
        subprocess.run(['gs', '-dBATCH', '-dNOPAUSE', '-sDEVICE=png16m', '-dGraphicsAlphaBits=4',
                        '-dTextAlphaBits=4', '-r600', f'-sOutputFile="{tmp}/images/{pdf_path}_%d.png"', os.path.join(args.pdfdir, pdf_path)])
    
    def resize_pngs(img_path):
        path, im = pp.resize_png(os.path.join(f'{tmp}', 'images', img_path))
        if path is not None:
            im.save(os.path.join(f'{tmp}', 'images', img_path))
    
    def flatten_png(img_f):
        subprocess.run(['convert', '-flatten', os.path.join(f'{tmp}', 'images', img_f), os.path.join(f'{tmp}', 'images', img_f)])
    
    def preprocess_pngs(img_f):
        pth, padded_img = pp.pad_image(os.path.join(f'{tmp}', 'images', img_f))
        if pth is not None:
            padded_img.save(os.path.join(img_d, img_f))
    
    FILE_NAME = re.compile("(.*\.pdf)_([0-9]+)\.png")
    
    def convert_to_html(xml_f):
        xpath = os.path.join(xml, xml_f)
        l = xml2list(xpath)
        pdf_name = FILE_NAME.search(f'{xml_f[:-4]}.png').group(1)
        list2html(l, f'{xml_f[:-4]}.png', os.path.join(f'{tmp}', 'images'), html, unicodes[pdf_name])
    
    def update_xmls(html_f):
        hpath = os.path.join(html, html_f)
        htmlfile2xml(hpath, xml)
    
    pool = mp.Pool(processes=args.threads)
    results = [pool.apply_async(preprocess_pdfs, args=(x,)) for x in os.listdir(args.pdfdir)]
    [r.get() for r in results]
    
    results = [pool.apply_async(resize_pngs, args=(x,)) for x in os.listdir(os.path.join(f'{tmp}', 'images'))]
    [r.get() for r in results]
    
    print('Begin writing proposals')
    
    results = [pool.apply_async(write_proposals, args=(os.path.join(f'{tmp}', 'images', x),), kwds={"output_dir" : os.path.join(tmp,"cc_proposals")}) for x in os.listdir(os.path.join(f'{tmp}', 'images'))]
    [r.get() for r in results]
    
    
    print('Begin preprocessing pngs')
    results = [pool.apply_async(preprocess_pngs, args=(x,)) for x in os.listdir(os.path.join(f'{tmp}', 'images'))]
    [r.get() for r in results]
    
    with open('test.txt', 'w') as wf:
        for f in os.listdir(f'{tmp}/images'):
            wf.write(f[:-4] + '\n')
    
    shutil.move('test.txt', f'{tmp}/test.txt')
    
    run_inference(f'{tmp}/images', f'{tmp}/cc_proposals', model_config, weights, xml, device)
    
    if not os.path.exists(html):
        os.makedirs(html)
        os.makedirs(os.path.join(html, 'img'))
        os.makedirs(os.path.join(html, 'latex'))
    
    print('Begin converting to html')
    results = [pool.apply_async(convert_to_html, args=(x,)) for x in os.listdir(xml)]
    [r.get() for r in results]
    
    # postprocess
    tmp_html = html.replace('html', 'html_tmp')
    if not os.path.exists(tmp_html):
        os.makedirs(tmp_html)
    
    print("Running postprocessing")
    post.postprocess(html, tmp_html)
    
    # replace old html with corrected stuff.
    if not args.debug:
        shutil.move(os.path.join(html, 'img'), tmp_html)
        shutil.rmtree(html)
        shutil.move(tmp_html, html)
    
    results = [pool.apply_async(update_xmls, args=(x,)) for x in os.listdir(html) if x != 'img']
    [r.get() for r in results]
    
    # Construct handles multiprocessing within it.
    
    construct(html, 'Figure Caption', 'Figure', os.path.join(args.output, 'figures.csv'), processes=args.threads)
    construct(html, 'Table Caption', 'Table', os.path.join(args.output, 'tables.csv'), processes=args.threads)
    
    # Parse html files to postgres db
    input_folder = ingestion_settings['input_folder']
    print(input_folder)
    
    # intermediate folder location (will be auto-generated)
    merge_folder = ingestion_settings['merge_folder']
    output_html = ingestion_settings['output_html']
    output_words = ingestion_settings['output_words']
    output_equations = ingestion_settings['output_equations']
    
    db_connect_str = ingestion_settings['db_connect_str']
    
    strip_tags = ingestion_settings['strip_tags']
    ignored_file_when_link = ingestion_settings['ignored_file_when_link']
    output_csv = os.path.join(args.output, "output.csv")
    corenlp_fd = '/app/stanford-corenlp-full-2018-10-05'
    
    if not args.noingest:
        parse_html_to_postgres(input_folder, output_html, merge_folder, output_words, output_equations, db_connect_str, strip_tags, ignored_file_when_link, output_csv, corenlp_fd)
    
    if args.keep_pages:
        if not os.path.exists(args.output + "/images/"):
            os.makedirs(args.output + "/images/")
        for page in glob.glob(f"{tmp}/images/*.png"):
            shutil.move(page, args.output + "/images/")
    
    if not args.debug:
        shutil.rmtree(f'{tmp}')
>>>>>>> 09da5b82
<|MERGE_RESOLUTION|>--- conflicted
+++ resolved
@@ -32,193 +32,8 @@
 from config import ingestion_settings
 import psycopg2
 
-
 # PDF directory path
 
-<<<<<<< HEAD
-parser = ArgumentParser(description="Run the classifier")
-parser.add_argument("pdfdir", type=str, help="Path to directory of PDFs")
-parser.add_argument('-d', "--weightsdir", default='weights', type=str, help="Path to weights dir")
-parser.add_argument('-w', "--weights", type=str, help='Path to weights file', required=True)
-parser.add_argument('-t', "--threads", default=160, type=int, help="Number of threads to use")
-parser.add_argument('-n', "--noingest", help="Ingest html documents and create postgres database", action='store_true')
-parser.add_argument('-o', "--output", default='./', help="Output directory")
-parser.add_argument('-p', "--tmp_path", default='tmp', help="Path to directory for temporary files")
-parser.add_argument('--debug', help="Ingest html documents and create postgres database", action='store_true')
-
-args = parser.parse_args()
-
-# Path variables
-model_config = "torch_model/model_config.yaml"
-weights = args.weights
-tmp = args.tmp_path
-xml = os.path.join(args.output, "xml")
-html = os.path.join(args.output, "html")
-img_d = os.path.join(tmp, 'images2')
-
-#clear the output folder
-os.system('rm -rf '+os.path.join(args.output, "*"))
-
-# Define and create required paths
-req_paths = [tmp, f'{tmp}/images', f'{tmp}/images2', f'{tmp}/cc_proposals', xml]
-for path in req_paths:
-    if not os.path.exists(path):
-        os.makedirs(path)
-
-# do pdfminer for all pdfs and preserve in mem
-unicodes = {}
-for pdf_name in os.listdir(args.pdfdir):
-    print(os.path.join(args.pdfdir,pdf_name))
-    df, limit = parse_pdf(os.path.join(args.pdfdir,pdf_name))
-    unicodes[pdf_name] = (df, limit) 
-
-# Convert a pdf into a set of images
-def preprocess_pdfs(pdf_path):
-    subprocess.run(['gs', '-dBATCH', '-dNOPAUSE', '-sDEVICE=png16m', '-dGraphicsAlphaBits=4',
-                    '-dTextAlphaBits=4', '-r600', f'-sOutputFile="{tmp}/images/{pdf_path}_%d.png"', os.path.join(args.pdfdir, pdf_path)])
-
-def resize_pngs(img_path):
-    path, im = pp.resize_png(os.path.join(f'{tmp}', 'images', img_path))
-    if path is not None:
-        im.save(os.path.join(f'{tmp}', 'images', img_path))
-
-def flatten_png(img_f):
-    subprocess.run(['convert', '-flatten', os.path.join(f'{tmp}', 'images', img_f), os.path.join(f'{tmp}', 'images', img_f)])
-
-def preprocess_pngs(img_f):
-    pth, padded_img = pp.pad_image(os.path.join(f'{tmp}', 'images', img_f))
-    if pth is not None:
-        padded_img.save(os.path.join(img_d, img_f))
-
-FILE_NAME = re.compile("(.*\.pdf)_([0-9]+)\.png")
-
-def convert_to_html(xml_f):
-    xpath = os.path.join(xml, xml_f)
-    l = xml2list(xpath)
-    pdf_name = FILE_NAME.search(f'{xml_f[:-4]}.png').group(1)
-    list2html(l, f'{xml_f[:-4]}.png', img_d, html, os.path.join(f'{tmp}', 'images'), unicodes[pdf_name])
-
-def match_proposal(proposal_f):
-    proposal_f_full = os.path.join(f'{tmp}', proposal_f)
-    xml_f = f'{xml}/{proposal_f[:-4]}' + '.xml'
-    process_doc(xml_f, proposal_f_full, xml_f)
-
-def update_xmls(html_f):
-    hpath = os.path.join(html, html_f)
-    htmlfile2xml(hpath, xml)
-
-pool = mp.Pool(processes=args.threads)
-results = [pool.apply_async(preprocess_pdfs, args=(x,)) for x in os.listdir(args.pdfdir)]
-[r.get() for r in results]
-
-results = [pool.apply_async(resize_pngs, args=(x,)) for x in os.listdir(os.path.join(f'{tmp}', 'images'))]
-[r.get() for r in results]
-
-print('Begin writing proposals')
-
-results = [pool.apply_async(write_proposals, args=(os.path.join(f'{tmp}', 'images', x),), kwds={"output_dir" : os.path.join(tmp,"cc_proposals")}) for x in os.listdir(os.path.join(f'{tmp}', 'images'))]
-[r.get() for r in results]
-
-
-print('Begin preprocessing pngs')
-results = [pool.apply_async(preprocess_pngs, args=(x,)) for x in os.listdir(os.path.join(f'{tmp}', 'images'))]
-[r.get() for r in results]
-
-with open('test.txt', 'w') as wf:
-    for f in os.listdir(f'{tmp}/images'):
-        wf.write(f[:-4] + '\n')
-
-shutil.move('test.txt', f'{tmp}/test.txt')
-
-model_config = ConfigManager(model_config)
-model = MMFasterRCNN(model_config)
-model.load_state_dict(torch.load(weights, map_location={"cuda:0": "cpu"}))
-loader = InferenceLoader(f"{tmp}/images", f"{tmp}/cc_proposals", "png", model_config.WARPED_SIZE)
-runner = InferenceHelper(model, loader, torch.device("cpu"))
-
-runner.run(xml)
-# for idx, image_id in enumerate(tqdm(image_ids)):
-    # # Load image and ground truth data
-    # image, image_meta, gt_class_id, gt_bbox, gt_mask = \
-        # modellib.load_image_gt(data_test, inference_config,image_id, use_mini_mask=False)
-    # results = model.detect([image], verbose=0)
-    # r = results[0]
-    # info = data_test.image_info[image_id]
-    # zipped = zip(r["class_ids"], r["rois"])
-    # model2xml(info["str_id"], xml, [1920, 1920], zipped, data_test.class_names, r['scores'])
-
-# results = [pool.apply_async(match_proposal, args=(x,)) for x in os.listdir(f'{tmp}') if x[-4:] == '.csv']
-# [r.get() for r in results]
-
-if not os.path.exists(html):
-    os.makedirs(html)
-    os.makedirs(os.path.join(html, 'img'))
-    os.makedirs(os.path.join(html, 'latex'))
-
-print('Begin converting to html')
-results = [pool.apply_async(convert_to_html, args=(x,)) for x in os.listdir(xml)]
-[r.get() for r in results]
-
-# postprocess
-tmp_html = html.replace('html', 'html_tmp')
-if not os.path.exists(tmp_html):
-    os.makedirs(tmp_html)
-
-print("Running postprocessing")
-post.postprocess(html, tmp_html)
-
-# replace old html with corrected stuff.
-if not args.debug:
-    shutil.move(os.path.join(html, 'img'), tmp_html)
-    shutil.rmtree(html)
-    shutil.move(tmp_html, html)
-
-results = [pool.apply_async(update_xmls, args=(x,)) for x in os.listdir(html) if x != 'img']
-[r.get() for r in results]
-
-# Construct handles multiprocessing within it.
-
-construct(html, 'Figure Caption', 'Figure', os.path.join(args.output, 'figures.csv'), processes=args.threads)
-construct(html, 'Table Caption', 'Table', os.path.join(args.output, 'tables.csv'), processes=args.threads)
-
-# Parse html files to postgres db
-input_folder = ingestion_settings['input_folder']
-print(input_folder)
-
-# intermediate folder location (will be auto-generated)
-merge_folder = ingestion_settings['merge_folder']
-output_html = ingestion_settings['output_html']
-output_words = ingestion_settings['output_words']
-output_equations = ingestion_settings['output_equations']
-
-db_connect_str = ingestion_settings['db_connect_str']
-db_template_str = ingestion_settings['db_template_str']
-
-strip_tags = ingestion_settings['strip_tags']
-ignored_file_when_link = ingestion_settings['ignored_file_when_link']
-output_csv = os.path.join(args.output, "output.csv")
-corenlp_fd = '/app/stanford-corenlp-full-2018-10-05'
-
-if not args.noingest:
-    conn = psycopg2.connect(db_template_str)
-    conn.set_isolation_level(0)
-    cur = conn.cursor()
-    try:
-        cur.execute("""DROP DATABASE cosmos""")
-    except:
-        print("Cannot drop db cosmos")
-    try:
-        cur.execute("""CREATE DATABASE cosmos""")
-    except:
-        print("Cannot create db cosmos")
-    conn.close()
-    parse_html_to_postgres(input_folder, output_html, merge_folder, output_words, output_equations, db_connect_str, strip_tags, ignored_file_when_link, output_csv, corenlp_fd)
-
-shutil.copytree('tmp/images/',os.path.join(args.output, "images")) 
-
-if not args.debug:
-    shutil.rmtree(f'{tmp}')
-=======
 if __name__ == '__main__':
     parser = ArgumentParser(description="Run the classifier")
     parser.add_argument("pdfdir", type=str, help="Path to directory of PDFs")
@@ -242,6 +57,9 @@
     html = os.path.join(args.output, "html")
     img_d = os.path.join(tmp, 'images2')
     
+    #clear the output folder
+    os.system('rm -rf '+os.path.join(args.output, "*"))
+    
     # Define and create required paths
     req_paths = [tmp, f'{tmp}/images', f'{tmp}/images2', f'{tmp}/cc_proposals', xml]
     for path in req_paths:
@@ -352,6 +170,7 @@
     output_equations = ingestion_settings['output_equations']
     
     db_connect_str = ingestion_settings['db_connect_str']
+    db_template_str = ingestion_settings['db_template_str']
     
     strip_tags = ingestion_settings['strip_tags']
     ignored_file_when_link = ingestion_settings['ignored_file_when_link']
@@ -359,6 +178,18 @@
     corenlp_fd = '/app/stanford-corenlp-full-2018-10-05'
     
     if not args.noingest:
+        conn = psycopg2.connect(db_template_str)
+        conn.set_isolation_level(0)
+        cur = conn.cursor()
+        try:
+            cur.execute("""DROP DATABASE cosmos""")
+        except:
+            print("Cannot drop db cosmos")
+        try:
+            cur.execute("""CREATE DATABASE cosmos""")
+        except:
+            print("Cannot create db cosmos")
+        conn.close()  
         parse_html_to_postgres(input_folder, output_html, merge_folder, output_words, output_equations, db_connect_str, strip_tags, ignored_file_when_link, output_csv, corenlp_fd)
     
     if args.keep_pages:
@@ -368,5 +199,4 @@
             shutil.move(page, args.output + "/images/")
     
     if not args.debug:
-        shutil.rmtree(f'{tmp}')
->>>>>>> 09da5b82
+        shutil.rmtree(f'{tmp}')