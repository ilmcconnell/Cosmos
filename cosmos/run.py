#!/usr/bin/env python3
"""
Script to run an end to end pipeline
"""

from Parser.parse_html_to_postgres import parse_html_to_postgres
import multiprocessing as mp
from mrcnn.config import Config
from argparse import ArgumentParser
import mrcnn.model as modellib
from config import PageConfig
from config import ingestion_settings
from dataset.dataset import PageDataset
import os
import subprocess
from converters.model2xml import model2xml
from converters.xml2list import xml2list
from converters.list2html import list2html
from tqdm import tqdm
import shutil
import preprocess.preprocess as pp
import postprocess.postprocess as post
from utils.voc_utils import ICDAR_convert
from connected_components.connected_components import write_proposals
from proposal_matcher.process import process_doc

# PDF directory path

parser = ArgumentParser(description="Run the classifier")
parser.add_argument("pdfdir", type=str, help="Path to directory of PDFs")
parser.add_argument('-d', "--weightsdir", default='weights', type=str, help="Path to weights dir")
parser.add_argument('-w', "--weights", type=str, help='Path to weights file', required=True)
parser.add_argument('-t', "--threads", default=160, type=int, help="Number of threads to use")
parser.add_argument('-n', "--noingest", help="Ingest html documents and create postgres database", action='store_true')
parser.add_argument('-o', "--output", default='./', help="Output directory")
parser.add_argument('-p', "--tmp_path", default='tmp', help="Path to directory for temporary files")
parser.add_argument('--debug', help="Ingest html documents and create postgres database", action='store_true')

args = parser.parse_args()

# Path variables
tmp = args.tmp_path
xml = os.path.join(args.output, "xml")
html = os.path.join(args.output, "html")
img_d = os.path.join(tmp, 'images2')

# Define and create required paths
req_paths = [tmp, f'{tmp}/images', f'{tmp}/images2', f'{tmp}/cc_proposals']
for path in req_paths:
    if not os.path.exists(path):
        os.makedirs(path)

# Convert a pdf into a set of images
def preprocess_pdfs(pdf_path):
    subprocess.run(['gs', '-dBATCH', '-dNOPAUSE', '-sDEVICE=png16m', '-dGraphicsAlphaBits=4',
                    '-dTextAlphaBits=4', '-r600', f'-sOutputFile="{tmp}/images/{pdf_path}_%d.png"', os.path.join(args.pdfdir, pdf_path)])

def resize_pngs(img_path):
    path, im = pp.resize_png(os.path.join(f'{tmp}', 'images', img_path))
    if path is not None:
        im.save(os.path.join(f'{tmp}', 'images', img_path))

def flatten_png(img_f):
    subprocess.run(['convert', '-flatten', os.path.join(f'{tmp}', 'images', img_f), os.path.join(f'{tmp}', 'images', img_f)])

def preprocess_pngs(img_f):
    pth, padded_img = pp.pad_image(os.path.join(f'{tmp}', 'images', img_f))
    if pth is not None:
        padded_img.save(os.path.join(img_d, img_f))

def convert_to_html(xml_f):
    xpath = os.path.join(xml, xml_f)
    l = xml2list(xpath)
    list2html(l, f'{xml_f[:-4]}.png', img_d, html)

def match_proposal(proposal_f):
    proposal_f_full = os.path.join(f'{tmp}', proposal_f)
    xml_f = f'{xml}/{proposal_f[:-4]}' + '.xml'
    process_doc(xml_f, proposal_f_full, xml_f)

pool = mp.Pool(processes=args.threads)
results = [pool.apply_async(preprocess_pdfs, args=(x,)) for x in os.listdir(args.pdfdir)]
[r.get() for r in results]

results = [pool.apply_async(resize_pngs, args=(x,)) for x in os.listdir(os.path.join(f'{tmp}', 'images'))]
[r.get() for r in results]

print('Begin writing proposals')

results = [pool.apply_async(write_proposals, args=(os.path.join(f'{tmp}', 'images', x),), kwds={"output_dir" : tmp}) for x in os.listdir(os.path.join(f'{tmp}', 'images'))]
[r.get() for r in results]


print('Begin preprocessing pngs')
results = [pool.apply_async(preprocess_pngs, args=(x,)) for x in os.listdir(os.path.join(f'{tmp}', 'images'))]
[r.get() for r in results]

with open('test.txt', 'w') as wf:
    for f in os.listdir(f'{tmp}/images'):
        wf.write(f[:-4] + '\n')

shutil.move('test.txt', f'{tmp}/test.txt')

class InferenceConfig(Config):
    NAME = "pages_uncollapsed"
    BACKBONE = "resnet50"
    GPU_COUNT = 1
    IMAGE_MAX_DIM = 1920
    RPN_ANCHOR_SCALES = (32,64, 256, 512,1024)
    NUM_CLASSES = 16
    IMAGES_PER_GPU = 1

inference_config = InferenceConfig()
config = PageConfig()
model = modellib.MaskRCNN(mode="inference",
                          config=inference_config,
                          model_dir=args.weightsdir)

model.load_weights(args.weights, by_name=True)
data_test = PageDataset('test', f'{tmp}', 0, nomask=True)
data_test.load_page(classes=list(ICDAR_convert.keys()))
data_test.prepare()
image_ids = data_test.image_ids

if not os.path.exists(xml):
    os.makedirs(xml)

for idx, image_id in enumerate(tqdm(image_ids)):
    # Load image and ground truth data
    image, image_meta, gt_class_id, gt_bbox, gt_mask = \
        modellib.load_image_gt(data_test, inference_config,image_id, use_mini_mask=False)
    results = model.detect([image], verbose=0)
    r = results[0]
    info = data_test.image_info[image_id]
    zipped = zip(r["class_ids"], r["rois"])
    model2xml(info["str_id"], xml, [1920, 1920], zipped, data_test.class_names, r['scores'])

results = [pool.apply_async(match_proposal, args=(x,)) for x in os.listdir(f'{tmp}') if x[-4:] == '.csv']
[r.get() for r in results]

if not os.path.exists(html):
    os.makedirs(html)
    os.makedirs(os.path.join(html, 'img'))
<<<<<<< HEAD
=======
    os.makedirs(os.path.join(html, 'latex'))
>>>>>>> 25a5540d
print('Begin converting to html')
results = [pool.apply_async(convert_to_html, args=(x,)) for x in os.listdir(xml)]
[r.get() for r in results]

# postprocess
tmp_html = html.replace('html', 'html_tmp')
if not os.path.exists(tmp_html):
    os.makedirs(tmp_html)

print("Running postprocessing")
post.postprocess(html, tmp_html)

# replace old html with corrected stuff.
if not args.debug:
    shutil.rmtree(html)
    shutil.move(tmp_html, html)

# Parse html files to postgres db
input_folder = ingestion_settings['input_folder']

# intermediate folder location (will be auto-generated)
merge_folder = ingestion_settings['merge_folder']
output_html = ingestion_settings['output_html']
output_words = ingestion_settings['output_words']
output_equations = ingestion_settings['output_equations']

db_connect_str = ingestion_settings['db_connect_str']

strip_tags = ingestion_settings['strip_tags']
ignored_file_when_link = ingestion_settings['ignored_file_when_link']

if not args.noingest:
    parse_html_to_postgres(input_folder, output_html, merge_folder, output_words, output_equations, db_connect_str, strip_tags, ignored_file_when_link, store_into_postgres=True)

if not args.debug:
    shutil.rmtree(f'{tmp}')<|MERGE_RESOLUTION|>--- conflicted
+++ resolved
@@ -141,10 +141,8 @@
 if not os.path.exists(html):
     os.makedirs(html)
     os.makedirs(os.path.join(html, 'img'))
-<<<<<<< HEAD
-=======
     os.makedirs(os.path.join(html, 'latex'))
->>>>>>> 25a5540d
+
 print('Begin converting to html')
 results = [pool.apply_async(convert_to_html, args=(x,)) for x in os.listdir(xml)]
 [r.get() for r in results]
