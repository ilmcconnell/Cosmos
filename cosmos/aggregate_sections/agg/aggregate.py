"""
Aggregate text blobs into coherent sections
"""

import sys
import time
import os
from collections import defaultdict
from joblib import Parallel, delayed
import click

from sqlalchemy import create_engine
from sqlalchemy.orm import sessionmaker, defer
from sqlalchemy.sql.expression import func
from sqlalchemy.sql import text
from agg.schema import Pdf, Page, PageObject, Section, ObjectContext
from dask.distributed import Client, progress, fire_and_forget


import logging
logging.basicConfig(format='%(levelname)s :: %(asctime)s :: %(message)s', level=logging.DEBUG)
logger = logging.getLogger()
logger.setLevel(logging.DEBUG)
MIN_SECTION_LEN = 30


def process_dataset(did, client):
    engine = create_engine(f'mysql://{os.environ["MYSQL_USER"]}:{os.environ["MYSQL_PASSWORD"]}@mysql-router:6446/cosmos', pool_pre_ping=True)
    conn = engine.connect()
    Session = sessionmaker()
    Session.configure(bind=engine)
    session = Session()
    final_context_futures = []
    try:
        q = text('SELECT id from pdfs where pdfs.dataset_id = :did')
        res = conn.execute(q, did=did)
        object_context_futures = []
        for pdf in res:
            pdf_id = pdf.id
<<<<<<< HEAD
            res2 = session.query(Page.pdf_id, Page.page_number, PageObject.id, PageObject.content, PageObject.cls, PageObject.bounding_box).filter(Page.pdf_id == pdf_id)\
=======
            n = session.query(ObjectContext).filter(ObjectContext.pdf_id == pdf_id).count()
            if n > 0:
                logging.info("Already aggregated this PDF!")
                continue
            res2 = session.query(Page, PageObject).filter(Page.pdf_id == pdf_id)\
>>>>>>> 4b28c457
                    .filter(Page.id == PageObject.page_id)

            obj_list = []
            for pid, page_number, poid, po_content, po_cls, po_bb in res2:
                obj = {'pdf_id' : pid, 'page_number': page_number, 'po_id': poid, 'po_content': po_content, 'po_cls': po_cls, 'po_bb': po_bb}
                obj_list.append(obj)
<<<<<<< HEAD
                
            if len(obj_list) == 0:
                continue
            [r] = client.scatter([obj_list])
            r1 = client.submit(aggregate_sections, r, resources={'process': 1})
            fire_and_forget(r1)
            r2 = client.submit(aggregate_equations, r, resources={'process': 1})
            fire_and_forget(r2)
            r3 = client.submit(aggregate_figures, r, resources={'process': 1})
            fire_and_forget(r3)
            r4 = client.submit(aggregate_tables, r, resources={'process': 1})
            fire_and_forget(r4)
=======

            object_context_futures.append(client.submit(aggregate_sections, obj_list, resources={'agg': 1}))
            object_context_futures.append(client.submit(aggregate_equations, obj_list, resources={'agg': 1}))
            object_context_futures.append(client.submit(aggregate_figures, obj_list, resources={'agg': 1}))
            object_context_futures.append(client.submit(aggregate_tables, obj_list, resources={'agg': 1}))
            final_context_futures.extend(object_context_futures)
        progress(final_context_futures)
        client.gather(final_context_futures)
>>>>>>> 4b28c457
    except Exception as e:
        logger.error(str(e), exc_info=True)
        raise Exception(f'process_dataset error, {str(e)}')
    finally:
        session.close()


def groups(pobjs):
    """
    groups
    Group objects on the page by location
    :param pobjs: Input list of objects [{'page_object': PageObject, 'page': Page}]
    :return: list of groups sorted by x coordinate [[topleft_x_coord, [pobjs]]]
    """
    groups = []
    for p in pobjs:
        bb = p['po_bb']
        x1, y1, x2, y2 = bb
        inserted = False
        for group in groups:
            gx1 = group[0]
            if gx1-50 <= x1 <= gx1+50:
                group[1].append(p)
                inserted = True
                break
        if not inserted:
            groups.append([x1, [p]])
    for g in groups:
        # sort internally by y
        g[1].sort(key=lambda x: x['po_bb'][1])
    # Sort bins by x
    groups.sort(key=lambda x: x[0])
    return groups

def aggregate_equations(objs):
    engine = create_engine(f'mysql://{os.environ["MYSQL_USER"]}:{os.environ["MYSQL_PASSWORD"]}@mysql-router:6446/cosmos', pool_pre_ping=True)
    Session = sessionmaker()
    Session.configure(bind=engine)
    session = Session()
    try:
        def filter_fn(obj):
            return obj['po_cls'] in ['Equation', 'Body Text']

        fobjs = [o for o in objs if filter_fn(o)]
        pages = defaultdict(list)
        for obj in fobjs:
            pages[obj['page_number']].append(obj)

        keys = pages.keys()
        if len(keys) == 0:
            return []

        max_len = max(keys)
        equations = []
        for i in range(max_len):
            if i not in pages:
                continue
            page_objs = pages[i]
            grouped = groups(page_objs)
            for gind, group in enumerate(grouped):
                for ind, obj in enumerate(group[1]):
                    if obj['po_cls'] == 'Equation':
                        # Try to grab nearest body texts
                        assoc_text = []
                        if ind-1 >= 0 and group[1][ind-1]['po_cls'] == 'Body Text':
                            assoc_text.append(group[1][ind-1])
                        if ind+1 < len(group[1]):
                            if group[1][ind+1]['po_cls'] == 'Body Text':
                                assoc_text.append(group[1][ind+1])
                        elif gind+1 < len(grouped) and grouped[gind+1][1][0]['po_cls'] == 'Body Text': # Check the first item in the next group
                            assoc_text.append(grouped[gind+1][1][0])

                        equations.append([obj, assoc_text])

        final_objs = []
        for eq_contexts in equations:
            eq, contexts = eq_contexts
            aggregated_context = ''
            for context in contexts:
                aggregated_context += f'\n{context["po_content"]}\n'
            if aggregated_context.strip() == '' or len(aggregated_context.strip()) < MIN_SECTION_LEN:
                continue
            oc = ObjectContext(pdf_id=eq['pdf_id'],
                               cls='EquationContext',
                               header_id=eq["po_id"],
                               header_content=eq["po_content"],
                               content=aggregated_context)
            session.add(oc)
        session.commit()
    except Exception as e:
        logger.error(str(e), exc_info=True)
        session.rollback()
        raise e
    finally:
        session.close()
    return 'Ok'

def aggregate_figures(objs):
    engine = create_engine(f'mysql://{os.environ["MYSQL_USER"]}:{os.environ["MYSQL_PASSWORD"]}@mysql-router:6446/cosmos', pool_pre_ping=True)
    Session = sessionmaker()
    Session.configure(bind=engine)
    session = Session()
    def filter_fn(obj):
        return obj['po_cls'] in ['Figure', 'Figure Caption']
    try:
        fobjs = [o for o in objs if filter_fn(o)]
        pages = defaultdict(list)
        for obj in fobjs:
            pages[obj['page_number']].append(obj)

        keys = pages.keys()
        if len(keys) == 0:
            return []

        max_len = max(keys)
        figures = []
        after = False
        for i in range(max_len):
            if i not in pages:
                continue
            page_objs = pages[i]
            grouped = groups(page_objs)
            flattened = [o for g in grouped for o in g[1]]
            if flattened[0]['po_cls'] == 'Figure':
                after = True
            break

        for i in range(max_len):
            if i not in pages:
                continue
            page_objs = pages[i]
            grouped = groups(page_objs)
            flattened = [o for g in grouped for o in g[1]]
            for ind, obj in enumerate(flattened):
                if obj['po_cls'] == 'Figure Caption':
                    if after and (ind-1) > 0 and flattened[ind-1]['po_cls'] == 'Figure':
                        figures.append([flattened[ind-1], flattened[ind]])
                    if not after and (ind+1) < len(flattened) and flattened[ind+1]['po_cls'] == 'Figure':
                        figures.append([flattened[ind+1], flattened[ind]])

        final_objs = []
        for fig_fig_caption in figures:
            fig, fig_caption = fig_fig_caption
            aggregated_context = fig_caption['po_content']
            if aggregated_context.strip() == '':
                continue
            oc = ObjectContext(pdf_id=fig['pdf_id'],
                               cls='FigureContext',
                               header_id=fig["po_id"],
                               header_content=fig["po_content"],
                               content=aggregated_context)
            session.add(oc)
        session.commit()
    except Exception as e:
        logger.error(str(e), exc_info=True)
        session.rollback()
        raise e
    finally:
        session.close()
    return 'Ok'



def aggregate_tables(objs):
    engine = create_engine(f'mysql://{os.environ["MYSQL_USER"]}:{os.environ["MYSQL_PASSWORD"]}@mysql-router:6446/cosmos', pool_pre_ping=True)
    Session = sessionmaker()
    Session.configure(bind=engine)
    session = Session()
    def filter_fn(obj):
        return obj['po_cls'] in ['Table', 'Table Caption']
    try:
        fobjs = [o for o in objs if filter_fn(o)]
        pages = defaultdict(list)
        for obj in fobjs:
            pages[obj['page_number']].append(obj)

        keys = pages.keys()
        if len(keys) == 0:
            return []

        max_len = max(keys)
        tables = []
        after = False
        for i in range(max_len):
            if i not in pages:
                continue
            page_objs = pages[i]
            grouped = groups(page_objs)
            flattened = [o for g in grouped for o in g[1]]
            # Decide if the caption comes after or before the table generally
            if flattened[0]['po_cls'] == 'Table':
                after = True
            break

        for i in range(max_len):
            if i not in pages:
                continue
            page_objs = pages[i]
            grouped = groups(page_objs)
            flattened = [o for g in grouped for o in g[1]]
            for ind, obj in enumerate(flattened):
                if obj['po_cls'] == 'Table':
                    if not after:
                        if (ind-1) > 0 and flattened[ind-1]['po_cls'] == 'Table Caption':
                            tables.append([flattened[ind], flattened[ind-1]])
                        else:
                            tables.append([flattened[ind], None])

                    if after:
                        if (ind+1) < len(flattened) and flattened[ind+1]['po_cls'] == 'Table Caption':
                            tables.append([flattened[ind], flattened[ind+1]])
                        else:
                            tables.append([flattened[ind], None])

        final_objs = []
        for tab_tab_caption in tables:
            tab, tab_caption = tab_tab_caption
            aggregated_context = f"{tab['po_content']}\n{tab_caption['po_content']}" if tab_caption is not None else tab['po_content']
            if aggregated_context.strip() == '':
                continue
            oc = ObjectContext(pdf_id=tab['pdf_id'],
                               cls='TableContext',
                               header_id=tab["po_id"],
                               header_content=tab["po_content"],
                               content=aggregated_context)
            session.add(oc)
        session.commit()
    except Exception as e:
        logger.error(str(e), exc_info=True)
        session.rollback()
        raise e
    finally:
        session.close()
    return 'Ok'


def aggregate_sections(objs):
    engine = create_engine(f'mysql://{os.environ["MYSQL_USER"]}:{os.environ["MYSQL_PASSWORD"]}@mysql-router:6446/cosmos', pool_pre_ping=True)
    Session = sessionmaker()
    Session.configure(bind=engine)
    session = Session()
    try:
        def filter_fn(obj):
            return obj['po_cls'] in ['Body Text', 'Section Header']

        fobjs = [o for o in objs if filter_fn(o)]
        pages = defaultdict(list)
        for obj in fobjs:
            pages[obj['page_number']].append(obj)
        keys = pages.keys()
        if len(keys) == 0:
            # Probably should log something here
            return []
        max_len = max(keys)
        sections = []
        for i in range(max_len + 1):
            if i not in pages:
                continue
            page_objs = pages[i]
            grouped = groups(page_objs)
            current_section = None
            for group in grouped:
                for obj in group[1]:
                    if obj['po_cls'] == 'Section Header':
                        current_section = obj
                        sections.append([obj, []])
                        continue
                    if current_section is None:
                        if len(sections) == 0:
                            sections.append([None, [obj]])
                            continue
                    sections[-1][1].append(obj)

        final_objs = []
        for section in sections:
            header, objs = section
            aggregated_context = ''
            pdf_id = ''
            if header is not None:
                aggregated_context = f'{header["po_content"]}\n'
                pdf_id = header['pdf_id']
            else:
                pdf_id = objs[0]['pdf_id']
            for obj in objs:
                aggregated_context += f'\n{obj["po_content"]}\n'
            if aggregated_context.strip() == '' or len(aggregated_context.strip()) < MIN_SECTION_LEN:
                continue
<<<<<<< HEAD
            objs = [{'_id': obj['po_id']} for obj in objs]
            if header is not None:
                oc = ObjectContext(pdf_id=obj['pdf_id'],
                                   cls='Section',
                                   header_id=header["po_id"],
                                   header_content=header["po_content"],
                                   content=aggregated_context)
            else:
                oc = ObjectContext(pdf_id=obj['pdf_id'],
                                   cls='Section',
                                   header_id=None,
                                   header_content=None,
                                   content=aggregated_context)
=======
            objs = [{'_id': obj['page_object'].id} for obj in objs]
            oc = ObjectContext(pdf_id=obj['page'].pdf_id,
                               cls='Section',
                               header_id=header["page_object"].id if header is not None else None,
                               header_content=header["page_object"].content if header is not None else None,
                               content=aggregated_context)
>>>>>>> 4b28c457
            session.add(oc)
        session.commit()
    except Exception as e:
        logger.error(str(e), exc_info=True)
        session.rollback()
        raise e
    finally:
        session.close()

    return 'Ok'


def run():
    client = Client('scheduler:8788')
    process_dataset(os.environ['DATASET_ID'], client)

if __name__ == '__main__':
    run()

<|MERGE_RESOLUTION|>--- conflicted
+++ resolved
@@ -37,22 +37,17 @@
         object_context_futures = []
         for pdf in res:
             pdf_id = pdf.id
-<<<<<<< HEAD
-            res2 = session.query(Page.pdf_id, Page.page_number, PageObject.id, PageObject.content, PageObject.cls, PageObject.bounding_box).filter(Page.pdf_id == pdf_id)\
-=======
             n = session.query(ObjectContext).filter(ObjectContext.pdf_id == pdf_id).count()
             if n > 0:
                 logging.info("Already aggregated this PDF!")
                 continue
-            res2 = session.query(Page, PageObject).filter(Page.pdf_id == pdf_id)\
->>>>>>> 4b28c457
+            res2 = session.query(Page.pdf_id, Page.page_number, PageObject.id, PageObject.content, PageObject.cls, PageObject.bounding_box).filter(Page.pdf_id == pdf_id)\
                     .filter(Page.id == PageObject.page_id)
 
             obj_list = []
             for pid, page_number, poid, po_content, po_cls, po_bb in res2:
                 obj = {'pdf_id' : pid, 'page_number': page_number, 'po_id': poid, 'po_content': po_content, 'po_cls': po_cls, 'po_bb': po_bb}
                 obj_list.append(obj)
-<<<<<<< HEAD
                 
             if len(obj_list) == 0:
                 continue
@@ -65,16 +60,6 @@
             fire_and_forget(r3)
             r4 = client.submit(aggregate_tables, r, resources={'process': 1})
             fire_and_forget(r4)
-=======
-
-            object_context_futures.append(client.submit(aggregate_sections, obj_list, resources={'agg': 1}))
-            object_context_futures.append(client.submit(aggregate_equations, obj_list, resources={'agg': 1}))
-            object_context_futures.append(client.submit(aggregate_figures, obj_list, resources={'agg': 1}))
-            object_context_futures.append(client.submit(aggregate_tables, obj_list, resources={'agg': 1}))
-            final_context_futures.extend(object_context_futures)
-        progress(final_context_futures)
-        client.gather(final_context_futures)
->>>>>>> 4b28c457
     except Exception as e:
         logger.error(str(e), exc_info=True)
         raise Exception(f'process_dataset error, {str(e)}')
@@ -362,7 +347,6 @@
                 aggregated_context += f'\n{obj["po_content"]}\n'
             if aggregated_context.strip() == '' or len(aggregated_context.strip()) < MIN_SECTION_LEN:
                 continue
-<<<<<<< HEAD
             objs = [{'_id': obj['po_id']} for obj in objs]
             if header is not None:
                 oc = ObjectContext(pdf_id=obj['pdf_id'],
@@ -376,14 +360,6 @@
                                    header_id=None,
                                    header_content=None,
                                    content=aggregated_context)
-=======
-            objs = [{'_id': obj['page_object'].id} for obj in objs]
-            oc = ObjectContext(pdf_id=obj['page'].pdf_id,
-                               cls='Section',
-                               header_id=header["page_object"].id if header is not None else None,
-                               header_content=header["page_object"].content if header is not None else None,
-                               content=aggregated_context)
->>>>>>> 4b28c457
             session.add(oc)
         session.commit()
     except Exception as e:
