--- conflicted
+++ resolved
@@ -53,11 +53,6 @@
             word.text = output
     return root
 
-<<<<<<< HEAD
-def list2html(input_list, image_name, image_dir, output_dir, original_img_dir, tesseract_hocr=True, tesseract_text=True, include_image=True):
-    input_list = group_cls(input_list, 'Table')
-    input_list = group_cls(input_list, 'Figure')
-=======
 def coordinate_convert(x1,y1,x2,y2,max_of_x,max_of_y):
     x_range = 1920*max_of_x/max_of_y
     xmin = x1/x_range*max_of_x
@@ -124,7 +119,8 @@
         
 
 def list2html(input_list, image_name, image_dir, output_dir, original_img_dir, unicode_df,tesseract_hocr=True, tesseract_text=True, include_image=True):
->>>>>>> e4181167
+    input_list = group_cls(input_list, 'Table')
+    input_list = group_cls(input_list, 'Figure')
     doc = dominate.document(title=image_name[:-4])
     match = FILE_NAME_PATTERN.search(image_name)
     pdf_name = '/input/'+match.group(1)
