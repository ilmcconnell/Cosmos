version: '3.4'

networks:
    swarm_network:
        driver: overlay
        attachable: true

services:
    adminer:
        image: adminer
        ports:
            - 8080:8080
        networks:
            swarm_network:

    ingestion:
<<<<<<< HEAD
        image: iaross/ingestion_test_dummy:latest
=======
        image: ankurgos/ingest:3.0
>>>>>>> ed79b9d9
        networks:
            swarm_network:
        environment:
            - MYSQL_USER
            - MYSQL_PASSWORD
            - DEVICE=cpu
            - PYTHONUNBUFFERED=TRUE
        command: "gunicorn -w 4 -b 0.0.0.0:8000 ingest.app"
        depends_on:
            - scheduler
            - worker1
            - worker2
        ports:
            - 8000:8000

    scheduler:
<<<<<<< HEAD
        image: iaross/ingestion_test_dummy:latest
=======
        image: ankurgos/ingest:3.0
>>>>>>> ed79b9d9
        networks:
            swarm_network:
        command: "dask-scheduler"
        ports:
            - 8787:8787

    worker1:
<<<<<<< HEAD
        image: iaross/ingestion_test_dummy:latest
=======
        image: ankurgos/ingest:3.0
>>>>>>> ed79b9d9
        networks:
            swarm_network:
        environment:
            - MYSQL_USER
            - MYSQL_PASSWORD
            - CUDA_VISIBLE_DEVICES=''
<<<<<<< HEAD
        command: "dask-worker tcp://scheduler:8786 --nprocs 30 --resources 'process=1' --preload ingest.process_setup"
=======
        command: "dask-worker tcp://scheduler:8786 --nprocs 120 --resources 'process=1' --preload ingest.process_setup"
>>>>>>> ed79b9d9
        volumes:
            - ${TMP_DIR}:/tmp
        depends_on:
            - scheduler

    worker2:
<<<<<<< HEAD
        image: iaross/ingestion_test_dummy:latest
=======
        image: ankurgos/ingest:3.0
>>>>>>> ed79b9d9
        networks:
            swarm_network:
        environment:
            - MYSQL_USER
            - MYSQL_PASSWORD
            - DEVICE=cuda:0
            - CUDA_VISIBLE_DEVICES=0
        command: "dask-worker tcp://scheduler:8786 --nprocs 1 --resources 'GPU=1' --preload ingest.detect_setup"
        depends_on:
            - scheduler

<<<<<<< HEAD
    gateway:
        image: iaross/visualizer
        ports:
            - 8081:80
        networks:
            swarm_network:
  
    search_backend:
        image: iaross/sbackend_test
        container_name: search_backend
        command: "flask run --host=0.0.0.0 --port=5001"
        ports:
            - 5001:5001
        environment:
            - MYSQL_USER=myuser
            - MYSQL_DATABASE=cosmos
            - MYSQL_PASSWORD=cosmos123
            - PDF_DB=pdfs
            - FLASK_APP=app.py
            - FLASK_ENV=development
        networks:
           swarm_network:
=======
>>>>>>> ed79b9d9
<|MERGE_RESOLUTION|>--- conflicted
+++ resolved
@@ -14,11 +14,7 @@
             swarm_network:
 
     ingestion:
-<<<<<<< HEAD
-        image: iaross/ingestion_test_dummy:latest
-=======
         image: ankurgos/ingest:3.0
->>>>>>> ed79b9d9
         networks:
             swarm_network:
         environment:
@@ -35,11 +31,7 @@
             - 8000:8000
 
     scheduler:
-<<<<<<< HEAD
-        image: iaross/ingestion_test_dummy:latest
-=======
         image: ankurgos/ingest:3.0
->>>>>>> ed79b9d9
         networks:
             swarm_network:
         command: "dask-scheduler"
@@ -47,33 +39,21 @@
             - 8787:8787
 
     worker1:
-<<<<<<< HEAD
-        image: iaross/ingestion_test_dummy:latest
-=======
         image: ankurgos/ingest:3.0
->>>>>>> ed79b9d9
         networks:
             swarm_network:
         environment:
             - MYSQL_USER
             - MYSQL_PASSWORD
             - CUDA_VISIBLE_DEVICES=''
-<<<<<<< HEAD
-        command: "dask-worker tcp://scheduler:8786 --nprocs 30 --resources 'process=1' --preload ingest.process_setup"
-=======
         command: "dask-worker tcp://scheduler:8786 --nprocs 120 --resources 'process=1' --preload ingest.process_setup"
->>>>>>> ed79b9d9
         volumes:
             - ${TMP_DIR}:/tmp
         depends_on:
             - scheduler
 
     worker2:
-<<<<<<< HEAD
-        image: iaross/ingestion_test_dummy:latest
-=======
         image: ankurgos/ingest:3.0
->>>>>>> ed79b9d9
         networks:
             swarm_network:
         environment:
@@ -84,29 +64,3 @@
         command: "dask-worker tcp://scheduler:8786 --nprocs 1 --resources 'GPU=1' --preload ingest.detect_setup"
         depends_on:
             - scheduler
-
-<<<<<<< HEAD
-    gateway:
-        image: iaross/visualizer
-        ports:
-            - 8081:80
-        networks:
-            swarm_network:
-  
-    search_backend:
-        image: iaross/sbackend_test
-        container_name: search_backend
-        command: "flask run --host=0.0.0.0 --port=5001"
-        ports:
-            - 5001:5001
-        environment:
-            - MYSQL_USER=myuser
-            - MYSQL_DATABASE=cosmos
-            - MYSQL_PASSWORD=cosmos123
-            - PDF_DB=pdfs
-            - FLASK_APP=app.py
-            - FLASK_ENV=development
-        networks:
-           swarm_network:
-=======
->>>>>>> ed79b9d9
