--- conflicted
+++ resolved
@@ -14,25 +14,13 @@
             swarm_network:
 
     ingestion:
-<<<<<<< HEAD
         image: iaross/ingestion_test:latest
-=======
-        image: ankurgos/ingestion:3.1
->>>>>>> f085377f
         networks:
             swarm_network:
         environment:
             - MYSQL_USER
             - MYSQL_PASSWORD
             - PAGE_BSZ=5
-<<<<<<< HEAD
-        command: "gunicorn -w 1 --threads 1 -b 0.0.0.0:8000 app.app"
-        ports:
-            - 8000:8000
-
-    process_pages:
-        image: iaross/process_pages_test:latest
-=======
             - CELERY_BROKER=redis://redis:6379/0
             - CELERY_BACKEND=redis://redis:6379/0
             - DEVICE=cpu
@@ -54,64 +42,12 @@
 
     worker1:
         image: ankurgos/ingestion:3.1
->>>>>>> f085377f
         networks:
             swarm_network:
         environment:
             - MYSQL_USER
             - MYSQL_PASSWORD
             - CUDA_VISIBLE_DEVICES=''
-<<<<<<< HEAD
-        command: "gunicorn -w 1 --timeout 3600 --threads 1 -b 0.0.0.0:8001 process.app"
-        ports:
-            - 8001:8001
-
-    detect:
-        image: iaross/process_pages_test:latest
-        networks:
-            swarm_network:
-        ports:
-            - 8002:8002
-        command: "uwsgi --http 0.0.0.0:8002 --http-timeout 300 --wsgi-file process/detect.py"
-
-    gateway:
-        image: nginx:latest
-        ports:
-            - "80:80"
-        networks:
-            swarm_network:
-        volumes:
-            - ./nginx.conf:/etc/nginx/nginx.conf:ro
-
-    frontend:
-        image: frontend_frontend:latest
-        volumes:
-            - './frontend/cosmos:/app/'
-            - '/app/node_modules'
-        command: "yarn start"
-        ports:
-            - 3001:3000
-
-        networks:
-            swarm_network:
-
-    search_backend:
-        build: .
-        image: iaross/sbackend
-        ipc: host
-        command: "flask run --host=0.0.0.0 --port=5002"
-        #volumes:
-        #    - .:/develop/
-        #command: "tail -F /dev/null"
-        environment:
-            - DBCONNECT
-            - FLASK_APP=app.py
-            - FLASK_ENV=development
-        ports:
-            - 5002:5002
-        networks:
-            swarm_network:
-=======
         command: "dask-worker tcp://scheduler:8786 --nprocs 100 --resources 'process=1' --preload ingest.process_setup"
         depends_on:
             - scheduler
@@ -128,85 +64,41 @@
         command: "dask-worker tcp://scheduler:8786 --nprocs 1 --resources 'GPU=1' --preload ingest.detect_setup"
         depends_on:
             - scheduler
-    #flower:
-    #    ports:
-    #        - 5555:5555
-    #    image: ankurgos/ingestion:3.1
-    #    networks:
-    #        swarm_network:
-    #    depends_on:
-    #        - redis
-    #        - ingestion
-    #    command: "flower --app=ingest.process_page.app  --broker=redis://redis:6379/0"
 
-    #ingestion_celery:
-    #    image: ankurgos/ingestion:3.1
-    #    networks:
-    #        swarm_network:
-    #    environment:
-    #        - CELERY_BROKER=redis://redis:6379/0
-    #        - CELERY_BACKEND=redis://redis:6379/0
-    #        - MYSQL_USER
-    #        - MYSQL_PASSWORD
-    #        - CUDA_VISIBLE_DEVICES=''
-    #        - DEVICE=cpu
-    #    depends_on:
-    #        - redis
-    #        - ingestion
-    #    command: "celery worker --app=ingest.ingest.app --concurrency=30 --loglevel=debug -Q ingest_q"
-
-    #process_pages_celery:
-    #    image: ankurgos/ingestion:3.1
-    #    networks:
-    #        swarm_network:
-    #    environment:
-    #        - CELERY_BROKER=redis://redis:6379/0
-    #        - CELERY_BACKEND=redis://redis:6379/0
-    #        - MYSQL_USER
-    #        - MYSQL_PASSWORD
-    #        - CUDA_VISIBLE_DEVICES=''
-    #        - DEVICE=cpu
-    #    depends_on:
-    #        - redis
-    #        - ingestion
-    #    command: "celery worker --app=ingest.process_page.app --concurrency=45 --loglevel=debug -Q process_q"
-
-    ##postprocess_pages_celery:
-    ##    image: ankurgos/ingestion:3.1
-    ##    networks:
-    ##        swarm_network:
-    ##    environment:
-    ##        - CELERY_BROKER=redis://redis:6379/0
-    ##        - CELERY_BACKEND=redis://redis:6379/0
-    ##        - MYSQL_USER
-    ##        - MYSQL_PASSWORD
-    ##        - CUDA_VISIBLE_DEVICES=''
-    ##        - DEVICE=cpu
-    ##    depends_on:
-    ##        - redis
-    ##        - ingestion
-    ##    command: "celery worker --app=ingest.postprocess_page.app --concurrency=45 --loglevel=debug -Q postprocess_q"
-
-    #detect_celery:
-    #    image: ankurgos/ingestion:3.1
-    #    networks:
-    #        swarm_network:
-    #    environment:
-    #        - CELERY_BROKER=redis://redis:6379/0
-    #        - CELERY_BACKEND=redis://redis:6379/0
-    #        - MYSQL_USER
-    #        - MYSQL_PASSWORD
-    #        - DEVICE=cuda
-    #    depends_on:
-    #        - redis
-    #        - ingestion
-    #    command: "celery worker --app=ingest.detect.app --loglevel=debug -Q detect_q"
-
-    #redis:
-    #    image: redis:5.0.3-alpine
-    #    networks:
-    #        swarm_network:
-    #    volumes:
-    #        - ${REDIS_PTH}:/data
-
->>>>>>> f085377f
+#    gateway:
+#        image: nginx:latest
+#        ports:
+#            - "80:80"
+#        networks:
+#            swarm_network:
+#        volumes:
+#            - ./nginx.conf:/etc/nginx/nginx.conf:ro
+#
+#    frontend:
+#        image: frontend_frontend:latest
+#        volumes:
+#            - './frontend/cosmos:/app/'
+#            - '/app/node_modules'
+#        command: "yarn start"
+#        ports:
+#            - 3001:3000
+#
+#        networks:
+#            swarm_network:
+#
+#    search_backend:
+#        build: .
+#        image: iaross/sbackend
+#        ipc: host
+#        command: "flask run --host=0.0.0.0 --port=5002"
+#        #volumes:
+#        #    - .:/develop/
+#        #command: "tail -F /dev/null"
+#        environment:
+#            - DBCONNECT
+#            - FLASK_APP=app.py
+#            - FLASK_ENV=development
+#        ports:
+#            - 5002:5002
+#        networks:
+#            swarm_network:
