--- conflicted
+++ resolved
@@ -5,12 +5,14 @@
         runtime: nvidia
         ipc: host
         volumes:
-<<<<<<< HEAD
             - .:/vol/
-=======
-            - ${INPUT_DIR}:/input/
-            - ./output/:/output/
-        command: ["python", "run.py", "/input", "-w", "weights/mask_rcnn_pages_uncollapsed_0022.h5", "-t", "4", "-o", "/output/", "-n"]
+    redis:
+      image: "redis:alpine"
+      volumes:
+        - ./redis_data:/data
+      restart: always
+      ports:
+        - "6379:6379"
 
     cosmos_postgres:
         image: postgres:10.5-alpine
@@ -20,11 +22,4 @@
             - ./postgres-data:/var/lib/postgresql/data
         ports:
             - 54321:5432
->>>>>>> 61b81803
-    redis:
-      image: "redis:alpine"
-      volumes:
-        - ./redis_data:/data
-      restart: always
-      ports:
-        - "6379:6379"
+    