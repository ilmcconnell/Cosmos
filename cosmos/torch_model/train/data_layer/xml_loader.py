--- conflicted
+++ resolved
@@ -24,12 +24,11 @@
 from ingestion.ingest_images import db_ingest, get_example_for_uuid, compute_neighborhoods, ImageDB
 from sqlalchemy.orm import sessionmaker
 from sqlalchemy import create_engine
+from dataclasses import dataclass
 
 normalizer = NormalizeWrapper()
 
 tens = ToTensor()
-<<<<<<< HEAD
-#Example = namedtuple('Example', ['center_bb', 'label', 'center_window', 'neighbor_boxes', 'neighbor_windows'])
 @dataclass
 class Example:
   center_bb: torch.Tensor
@@ -43,6 +42,12 @@
 
 Batch = namedtuple('Batch', ['center_bbs', 'labels', 'center_windows', 'neighbor_boxes', 'neighbor_windows', 'neighbor_radii', 'neighbor_angles', 'colorfulness'])
 
+def containsNone(lst):
+    flag = False
+    for o in lst:
+        if o is None:
+            flag = True
+    return flag
 
 def get_colorfulness(window):
     diffs = window.max(dim=0)[0] - window.min(dim=0)[0]
@@ -63,24 +68,12 @@
     center_center = torch.stack([center_bbox[:,0] -center_bbox[:,2], center_bbox[:,1] - center_bbox[:,3]])
     neighbor_center = torch.stack([neighbor_boxes[:,0] -neighbor_boxes[:,2], neighbor_boxes[:,1] - neighbor_boxes[:,3]])
     # clamp required to not produce nan at asin
-    delta_y = torch.abs(center_center[1] - neighbor_center[1]).clamp(-1 + 1e-7, 1 - 1e-7)
-    out = torch.asin(delta_y/radii)
+    delta_y = torch.abs(center_center[1] - neighbor_center[1])
+    ratios = delta_y/radii
+    out = torch.asin(ratios.clamp(-1 + 1e-4, 1- 1e-4))
+    mask = out != out
+    out[mask] = 0.4
     return out
-=======
-Example = namedtuple('Example', ['center_bb', 'label', 'center_window', 'neighbor_boxes', 'neighbor_windows'])
-#@dataclass
-#class Example:
-#  center_bb: torch.Tensor
-#  label: torch.Tensor
-#  center_window: torch.Tensor
-#  neighbor_boxes: torch.Tensor
-#  neighbor_windows: torch.Tensor
-
-Batch = namedtuple('Batch', ['center_bbs', 'labels', 'center_windows', 'neighbor_boxes', 'neighbor_windows'])
-
-
-
->>>>>>> 6b237060
 
 class XMLLoader(Dataset):
     """
@@ -120,7 +113,6 @@
         if len(neighbors) == 0:
            neighbor_boxes = [torch.zeros(4), torch.zeros(4)]
            neighbor_windows = [torch.zeros(ex.window.shape), torch.zeros(ex.window.shape)]
-<<<<<<< HEAD
            neighbor_radii = torch.tensor([-1*torch.ones(1)] *2)
            neighbor_angles = neighbor_radii
         else:
@@ -128,21 +120,15 @@
            neighbor_windows = [n.window for n in neighbors]
            neighbor_radii = get_radii(ex.bbox, torch.stack(neighbor_boxes))
            neighbor_angles = get_angles(ex.bbox, torch.stack(neighbor_boxes))
-           
         label = torch.Tensor([self.classes.index(ex.label)])
         return Example(ex.bbox, label, ex.window, neighbor_boxes, neighbor_windows, neighbor_radii, neighbor_angles,colorfulness)
-=======
-        label = torch.Tensor([self.classes.index(ex.label)]) if ex.label is not None else None
-        return Example(ex.bbox, label, ex.window, neighbor_boxes, neighbor_windows)
->>>>>>> 6b237060
 
     @staticmethod
     def collate(batch):
-        print(batch)
         center_bbs = torch.stack([ex.center_bb for ex in batch])
         ex_labels = [ex.label for ex in batch]
         labels = None
-        if None in ex_labels:
+        if containsNone(ex_labels):
             labels = None
         else:
             labels = torch.stack([ex.label for ex in batch])
