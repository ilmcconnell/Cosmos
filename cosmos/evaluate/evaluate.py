--- conflicted
+++ resolved
@@ -11,7 +11,6 @@
 import pandas as pd
 import click
 import ipdb
-<<<<<<< HEAD
 
 
 def rect(d, im, color, points):
@@ -27,23 +26,6 @@
 
 
 
-=======
-
-
-def rect(d, im, color, points):
-        for i, pt in enumerate(points[:-1]):
-                d.line((pt, points[i+1]), fill=color, width=4)
-
-def draw_roi(d, im, color, rois, cls, ks, down=False, scores=None):
-    y1, x1, y2, x2 = roi
-    #points = (x1, y1), (x2, y1), (x2, y2), (x1, y2), (x1, y1)
-    # Replace the string with some valid font
-    d.rectangle([x1, y1, x2, y2], outline=color)
-    #rect(d, im, color, points )
-
-
-
->>>>>>> 7a80f26c
 def draw_image(name, path, rois, gt_rois, gt_classes, classes, scores):
         im = Image.open(path)
         d = ImageDraw.Draw(im)
@@ -390,15 +372,9 @@
     ax1.axis([0, 1, 0, 1])
     ax1.set_title('ROC Curve')
     plt.savefig(os.path.join(output_dir, 'roc_curve.png'))
-<<<<<<< HEAD
-
-
-
-=======
-
-
-
->>>>>>> 7a80f26c
+
+
+
 def make_pie_charts(stats_map, output_dir):
     chart_num = 0
     for stat_key in stats_map:
@@ -420,15 +396,8 @@
     fp_list = run_evaluate(xml_dir, annotations_dir, output_dir, img_dir=img_dir)
     smap = calculate_statistics_map(fp_list)
     make_pie_charts(smap, output_dir)
-<<<<<<< HEAD
 
 
 if __name__ == '__main__':
     convert()
     
-=======
->>>>>>> 7a80f26c
-
-
-if __name__ == '__main__':
-    convert()