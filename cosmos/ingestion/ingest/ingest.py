import pickle
import shutil
import functools
import json
import os
from PIL import Image
import io
import subprocess
import glob
from ingest.process_page import propose_and_pad, xgboost_postprocess, rules_postprocess
from ingest.detect import detect
from dask.distributed import Client, progress
import dask.dataframe as dd
from ingest.utils.preprocess import resize_png
from ingest.utils.pdf_helpers import get_pdf_names
from ingest.utils.pdf_extractor import parse_pdf
from ingest.process.ocr.ocr import regroup, pool_text
from tqdm import tqdm
import pikepdf
import pandas as pd

import logging
logging.basicConfig(format='%(levelname)s :: %(filename) :: %(funcName)s :: %(asctime)s :: %(message)s', level=logging.WARNING)
logging.getLogger("asyncio").setLevel(logging.ERROR)
logging.getLogger("pdfminer").setLevel(logging.ERROR)
logging.getLogger("PIL").setLevel(logging.ERROR)
logging.getLogger("ingest.detect").setLevel(logging.ERROR)
logging.getLogger("ingest.process.detection.src.torch_model.model.model").setLevel(logging.ERROR)
logging.getLogger("ingest.process.detection.src.utils.ingest_images").setLevel(logging.ERROR)
logging.getLogger("ingest.process.detection.src.torch_model.train.data_layer.xml_loader").setLevel(logging.ERROR)

logger = logging.getLogger(__name__)
logger.setLevel(logging.ERROR)


class Ingest:
    def __init__(self, scheduler_address, use_semantic_detection=False, client=None,
                       tmp_dir=None, use_xgboost_postprocess=False, use_rules_postprocess=False, xgboost_config=None):
        logger.info("Initializing Ingest object")
        self.client = client
        if self.client is None:
            logger.info("Setting up client")
            self.client = Client(scheduler_address, serializers=['msgpack', 'dask'], deserializers=['msgpack', 'dask', 'pickle'])
            logger.info(self.client)
        self.use_xgboost_postprocess = use_xgboost_postprocess
        self.use_rules_postprocess = use_rules_postprocess
        self.use_semantic_detection = use_semantic_detection
        self.tmp_dir = tmp_dir
        if self.tmp_dir is not None:
            # Create a subdirectory for tmp files
            self.images_tmp = os.path.join(self.tmp_dir, 'images')
            os.makedirs(self.images_tmp, exist_ok=True)

    def __del__(self):
        if self.client is not None:
            self.client.close()

    def ingest(self, pdf_directory, dataset_id, result_path, skip_ocr=True, visualize_proposals=False):
        if self.tmp_dir is not None:
            self._ingest_local(pdf_directory,
                               dataset_id,
                               result_path,
                               visualize_proposals=visualize_proposals,
                               skip_ocr=skip_ocr)
        else:
            self._ingest_distributed(pdf_directory, dataset_id)

    def _ingest_local(self, pdf_directory, dataset_id, result_path, visualize_proposals=False, aggregate=False, skip_ocr=True):
        pdfnames = get_pdf_names(pdf_directory)
        pdf_to_images = functools.partial(Ingest.pdf_to_images, dataset_id, self.images_tmp)
        logger.info('Starting ingestion. Converting PDFs to images.')
        images = [self.client.submit(pdf_to_images, pdf, resources={'process': 1}) for pdf in pdfnames]
        progress(images)
        logger.info('Done converting to images. Starting detection and text extraction')
        images = [i.result() for i in images]
        images = [i for i in images if i is not None]
        images = [i for il in images for i in il]

        partial_propose = functools.partial(propose_and_pad, visualize=visualize_proposals)
        images = self.client.map(partial_propose, images, resources={'process': 1}, priority=8)
        if self.use_semantic_detection:
            images = self.client.map(detect, images, resources={'GPU': 1}, priority=8)
            images = self.client.map(regroup, images, resources={'process': 1})
            pool_text_ocr_opt = functools.partial(pool_text, skip_ocr=skip_ocr)
            images = self.client.map(pool_text_ocr_opt, images, resources={'process': 1})
            if self.use_xgboost_postprocess:
                images = self.client.map(xgboost_postprocess, images, resources={'process': 1})
                if self.use_rules_postprocess:
                    images = self.client.map(rules_postprocess, images, resources={'process': 1})
        progress(images)
        images = [i.result() for i in images]
        results = []
        for i in images:
            with open(i, 'rb') as rf:
                obj = pickle.load(rf)
                for ind, c in enumerate(obj['content']):
                    bb, cls, text = c
                    scores, classes = zip(*cls)
                    scores = list(scores)
                    classes = list(classes)
                    postprocess_cls = postprocess_score = None
                    if 'xgboost_content' in obj:
                        _, postprocess_cls, _, postprocess_score = obj['xgboost_content'][ind]
                    final_obj = {'pdf_name': obj['pdf_name'], 
                                 'dataset_id': obj['dataset_id'],
                                 'page_num': obj['page_num'], 
                                 'bounding_box': list(bb),
                                 'classes': classes,
                                 'scores': scores,
                                 'content': text,
                                 'postprocess_cls': postprocess_cls,
                                 'postprocess_score': postprocess_score
                                }
                    results.append(final_obj)
        result_df = pd.DataFrame(results)
        result_df['detect_cls'] = result_df['classes'].apply(lambda x: x[0])
        result_df['detect_score'] = result_df['scores'].apply(lambda x: x[0])
        if aggregate:
            result_df = self._aggregate(result_df)
        result_df.to_parquet(result_path, engine='pyarrow', compression='gzip')
        #shutil.rmtree(self.tmp_dir)

    def _aggregate(self, df):
        ddf = dd.from_pandas(df)
<<<<<<< HEAD
        # ddf.

=======
>>>>>>> 68f7ce8a

    def _ingest_distributed(self, pdf_directory, dataset_id):
        raise NotImplementedError("Distributed setup currently not implemented via Ingest class. Set a tmp directory.")

    def write_images_for_annotation(self, pdf_dir, img_dir):
        logger.info(f"Converting PDFs to images and writing to target directory: {img_dir}")
        pdfnames = get_pdf_names(pdf_dir)
        pdf_to_images = functools.partial(Ingest.pdf_to_images, 'na', self.images_tmp)
        images = [self.client.submit(pdf_to_images, pdf, resources={'process': 1}) for pdf in pdfnames]
        progress(images)
        images = [i.result() for i in images]
        images = [i for i in images if i is not None]
        images = [i for il in images for i in il]
        paths = [f'{tmp_dir}/{pdf_name}_{pn}' for tmp_dir, pdf_name, pn in images]
        for path in paths:
            bname = os.path.basename(path)
            new_bname = bname + '.png'
            shutil.copy(path, os.path.join(img_dir, new_bname))
        logger.info('Done.')
        shutil.rmtree(self.tmp_dir)

    @classmethod
    def remove_watermarks(cls, pdf_directory, target_directory):
        logger.info(f'Removing watermarks. Moving to {target_directory}')
        remove_w_target = functools.partial(Ingest._remove_watermark, target_directory=target_directory)
        pdfs = glob.glob(os.path.join(pdf_directory, "*"))
        for p in tqdm(pdfs):
            remove_w_target(p)
            # TODO: client.submit wasn't writing to target correctly, fix later
        logger.info('Done')

    @classmethod
    def _remove_watermark(cls, filename, target_directory):
        try:
            target = pikepdf.Pdf.open(filename)
            new = pikepdf.Pdf.new()
            for ind, page in enumerate(target.pages):
                commands = []
                BDC = False
                for operands, operator in pikepdf.parse_content_stream(page):
                    if str(operator) == 'BDC':
                        BDC = True
                        continue
                    if BDC:
                        if str(operator) == 'EMC':
                            BDC = False
                            continue
                        continue
                    commands.append((operands, operator))
                new_content_stream = pikepdf.unparse_content_stream(commands)
                new.add_blank_page()
                new.pages[ind].Contents = new.make_stream(new_content_stream)
                new.pages[ind].Resources = new.copy_foreign(target.make_indirect(target.pages[ind].Resources))
            new.remove_unreferenced_resources()
            new.save(os.path.join(target_directory, os.path.basename(filename)))
            return filename
        except pikepdf._qpdf.PdfError as e:
            logger.error(f'Error in file: {filename}')
            logger.error(e)
            return
        except RuntimeError as e:
            logger.error(f'Error in file: {filename}')
            logger.error(e)
            return

    @classmethod
    def pdf_to_images(cls, dataset_id, tmp_dir, filename):
        if filename is None:
            return None
        pdf_name = os.path.basename(filename)
        limit = None
        try:
            meta, limit = parse_pdf(filename)
            logger.debug(f'Limit: {limit}')
        except Exception as e:
            logger.error(str(e), exc_info=True)
            raise Exception('Parsing error', str(e))
        subprocess.run(['gs', '-dBATCH',
                        '-dNOPAUSE',
                        '-sDEVICE=png16m',
                        '-dGraphicsAlphaBits=4',
                        '-dTextAlphaBits=4',
                        '-r600',
                        f'-sOutputFile="{tmp_dir}/{pdf_name}_%d"',
                        filename
                        ], stdout=subprocess.DEVNULL, stderr=subprocess.STDOUT)
        objs = []
        names = glob.glob(f'{tmp_dir}/{pdf_name}_?')
        for image in names:
            try:
                page_num = int(image[-1])
            except ValueError:
                raise Exception(f'{image}')
            with open(image, 'rb') as bimage:
                bstring = bimage.read()
            bytesio = io.BytesIO(bstring)
            img = Image.open(bytesio).convert('RGB')
            orig_w, orig_h = img.size
            meta2 = None
            img, img_size = resize_png(img, return_size=True)
            w, h = img_size
            dims = [0, 0, w, h]
            if meta is not None:
                orig_w = limit[2]
                orig_h = limit[3]
                scale_w = w / orig_w
                scale_h = h / orig_h
                logger.debug(f'Original w: {orig_w}')
                logger.debug(f'Original h: {orig_h}')
                logger.debug(f'New w: {w}')
                logger.debug(f'New h: {h}')
                meta2 = meta.copy()
                meta2.loc[meta2.page == (page_num-1), 'x1'] = meta2.x1 * scale_w
                meta2.loc[meta2.page == (page_num-1), 'x2'] = meta2.x2 * scale_w
                meta2.loc[meta2.page == (page_num-1), 'y1'] = meta2.y1 * scale_h
                meta2.loc[meta2.page == (page_num-1), 'y2'] = meta2.y2 * scale_h
                meta2 = meta2.to_dict()
                meta2 = json.dumps(meta2)
                meta2 = json.loads(meta2)

            # Convert it back to bytes
            img.save(image, format='PNG')
            obj = {'orig_w': orig_w, 'orig_h': orig_h, 'dataset_id': dataset_id, 'pdf_name': pdf_name, 'meta': meta2, 'dims': dims, 'pdf_limit': limit, 'page_num': page_num}
            if tmp_dir is not None:
                with open(os.path.join(tmp_dir, pdf_name) + f'_{page_num}.pkl', 'wb') as wf:
                    pickle.dump(obj, wf)
                objs.append((tmp_dir, pdf_name, page_num))
            else:
                objs.append(obj)
        return objs
<|MERGE_RESOLUTION|>--- conflicted
+++ resolved
@@ -122,11 +122,6 @@
 
     def _aggregate(self, df):
         ddf = dd.from_pandas(df)
-<<<<<<< HEAD
-        # ddf.
-
-=======
->>>>>>> 68f7ce8a
 
     def _ingest_distributed(self, pdf_directory, dataset_id):
         raise NotImplementedError("Distributed setup currently not implemented via Ingest class. Set a tmp directory.")
